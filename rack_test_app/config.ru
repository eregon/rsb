require "complex"
require "rack"

<<<<<<< HEAD
if Rails.env.profile?
  use Rack::RubyProf,
    :path => File.expand_path(File.join(__dir__, 'log/profile')),
    :prefix => "rsb-rack-#{Process.pid}-",
    :max_requests => ENV["RSB_PROFILE_REQS"] || 10_000
end

# Redirect output
log = File.new("benchmark.log", "a")
$stdout.reopen(log)
$stderr.reopen(log)

=======
>>>>>>> a225b71b
class SpeedTest
  ROUTES = {
    "/" => proc { [200, {"Content-Type" => "text/html"}, ["Hello World!"]] },
    "/static" => proc { [200, {"Content-Type" => "text/html"}, ["Static Text"]] },
    "/request" => proc { |env| r = Rack::Request.new(env); [200, {"Content-Type" => "text/html"}, ["Static Text"]] },
    "/mandelbrot" => proc { |env|
      x, i = env["QUERY_STRING"].split("&",2).map { |item| item.split("=", 2)[1].to_f }

      [200, {"Content-Type" => "text/html"}, [ SpeedTest.in_mandelbrot(x,i) ? "in" : "out" ]]
    },
    "/fivehundred" => proc { raise "This raises an error!" },
    "/delay" => proc { |env|
      t = 0.001
      if env["QUERY_STRING"] != nil && env["QUERY_STRING"] != ""
        t = env["QUERY_STRING"].split("=",2)[1].to_f
      end
      sleep t
      [ 200, { "Content-Type" => "text/html" }, [ "Static Text" ] ]
    },
    # Not yet: /db
    "/shutdown" => proc { exit 0 },
  }

  def self.in_mandelbrot(x, i)
    z0 = Complex(x, i)
    z = z0
    80.times { z = z * z }
    z.abs < 2.0
  end

  def call(env)
    route = ROUTES[env["PATH_INFO"]]
    if route
      return route.call(env)
    else
      [ 404, { "Content-Type" => "text/html" }, [ "Sad Trombone... Your route is not found." ] ]
    end
  end
end

run SpeedTest.new<|MERGE_RESOLUTION|>--- conflicted
+++ resolved
@@ -1,7 +1,6 @@
 require "complex"
 require "rack"
 
-<<<<<<< HEAD
 if Rails.env.profile?
   use Rack::RubyProf,
     :path => File.expand_path(File.join(__dir__, 'log/profile')),
@@ -9,13 +8,6 @@
     :max_requests => ENV["RSB_PROFILE_REQS"] || 10_000
 end
 
-# Redirect output
-log = File.new("benchmark.log", "a")
-$stdout.reopen(log)
-$stderr.reopen(log)
-
-=======
->>>>>>> a225b71b
 class SpeedTest
   ROUTES = {
     "/" => proc { [200, {"Content-Type" => "text/html"}, ["Hello World!"]] },
