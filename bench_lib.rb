# This library is used by runners to set up benchmark runs.
# See the "runners" directory for the normal interface to
# this code.

# There are multiple interfaces here which could easily be
# separated:
#
# * the ServerEnvironment runs a server and shuts it down.
# * the BenchmarkEnvironment spawns a child process to perform a full benchmark.
# * the OptionsBuilder makes it easier to generate the options hash for BenchmarkEnvironment.

require "json"
require "bundler"

module BenchLib

  SETTINGS_DEFAULTS = {
      # Wrk settings
      wrk_binary: "wrk",
      wrk_concurrency: 1,            # This is wrk's own "concurrency" setting for number of requests in flight
      wrk_connections: 100,          # Number of connections for wrk to create and use
      warmup_seconds: 5,
      benchmark_seconds: 180,
      wrk_script_location: "./final_report.lua",  # This is the lua script for generating the final report, relative to this source file
      wrk_close_connection: false,

      # Runner Config
      before_worker_cmd: "bundle install",
      ruby_subprocess_cmd: "bash -l -c \"BEFORE_WORKER && ruby SUBPROCESS_SCRIPT JSON_FILENAME\"",
      json_filename: "/tmp/benchlib_#{Process.pid}.json",
      wrk_subprocess: File.expand_path(File.join(__dir__, "wrk_subprocess.rb")),

      # Bundler/Rack/Gem/Env config
      rack_env: "production", # Sets both $RACK_ENV and $RAILS_ENV
      bundle_gemfile: nil,    # If supplied, set BUNDLE_GEMFILE to value.
      bundler_version: nil,   # If supplied, set BUNDLER_VERSION to value.
      extra_env: {},          # Additional environment variables to set.

      # Benchmarking options
      port: 4321,
      timestamp: nil,
      url: "http://127.0.0.1:PORT/simple_bench/static",
      out_file: "data/rsb_output_TIME.json",
      verbose: 1,

      # Server environment options
      server_cmd: nil,      # This command should start the server
      server_ruby_opts: nil, # Additional ruby options passed to the server process
      server_pre_cmd: nil,  # This command is run at least once before starting the server
      server_kill_command: nil,  # This is a command which, if run, should kill the server - only use *one* of kill command or kill matcher
      server_kill_matcher: nil,  # This is a string which, if matched, means "kill this process when killing server" - only use *one* of kill command or kill matcher
      suppress_server_output: true,
      no_check_url: false,  # Don't check that the server actually opens/closes the appropriate PORT number
  }

  # Checked system - error if the command fails
  def csystem(cmd, err, debug: true, fail_ok: false, console: true)
    puts "Running command: #{cmd}" if debug
    if console
      if RUBY_PLATFORM == "java"
        system(cmd)
      else
        system(cmd, out: $stdout, err: $stderr)
      end
    else
      out = `#{cmd}`
    end
    unless $?.success? || fail_ok
      puts "Error running command:\n#{cmd.inspect}"
      puts "Output:\n#{out}\n=====" unless console
      raise err
    end
  end

  # system_environment returns the unlikely-to-change portions of the process's environment
  # in order to tag the data file.
  def system_environment
    {
        "RUBY_VERSION" => RUBY_VERSION,
        "RUBY_DESCRIPTION" => RUBY_DESCRIPTION,
        "rvm current" => `rvm current 2>&1`.strip,
        "repo git sha" => `cd #{__dir__} && git rev-parse HEAD`.chomp,
        "repo status" => `cd #{__dir__} && git status`,
        #"ec2 instance id" => `wget -q -O - http://169.254.169.254/latest/meta-data/instance-id`,
        #"ec2 instance type" => `wget -q -O - http://169.254.169.254/latest/meta-data/instance-type`,
        "uname" => `uname -a`,
        "dir" => Dir.pwd,
        "worker pid" => Process.pid,
    }
  end

  # ServerEnvironment starts and manages a Rails server to benchmark against.
  class ServerEnvironment
    def initialize(server_start_cmd = "rackup", server_ruby_opts: nil, server_pre_cmd: "echo Skipping", server_kill_substring: "rackup",
          server_kill_command: nil, self_name: "ab_bench", url: "http://localhost:3000", suppress_server_output: true,
          no_check_url: false)
      @server_start_cmd = server_start_cmd
      @server_ruby_opts = server_ruby_opts
      @server_pre_cmd = server_pre_cmd
      @server_kill_substring = server_kill_substring
      @server_kill_command = server_kill_command
      @self_name = self_name
      if @server_kill_substring && @server_kill_command
        raise "Can't supply both server kill command and server kill substring!"
      end
      @url = url
      @suppress_server_output = suppress_server_output
      @no_check_url = no_check_url
    end

    # Note: this only makes sense if we received @server_kill_substring, not @server_kill_command
    def running_server_pids
      ps_out = `ps x`
      proc_lines = ps_out.split("\n").select { |line| line[@server_kill_substring] && !line["grep"] && !line[@self_name] }
      proc_lines.map { |line| line.split(" ", 2)[0].to_i }
    end

    def server_cleanup
      if @server_kill_command
        return csystem(@server_kill_command, "Failure when running server kill command!", fail_ok: true)
      end
      pids = running_server_pids
      return if pids.empty?
      pids.each { |pid| Process.kill "INT", pid }
      pids.each { |pid|
        begin
          Process.wait(pid)
        rescue Errno::ECHILD
        end
      }
    end

    def server_pre_cmd
      if @server_pid
        csystem("#{@server_pre_cmd}", "Couldn't run precommand(s) (#{@server_pre_cmd.inspect}) for server process!")
      end
    end

    def start_server
      redirects = {}
      redirects = { out: File::NULL, err: File::NULL } if @suppress_server_output
      server_command = "ruby #{@server_ruby_opts} -S #{@server_start_cmd}"
      puts "Running server: #{server_command} #{redirects}"
      @server_pid = spawn(server_command, redirects)
    end

    def url_available?
      system("curl #{@url} 1>/dev/null 2>&1")
      $?.success?  # Think I can just return the system line above - was having trouble because I was
      # using bash-specific syntax, which doesn't work on Linux /bin/sh...
    end

    def ensure_url_available
      return true if @no_check_url
      400.times do |i|
        return true if url_available?
        sleep 0.3
        if i % 30 == 2
          # How to output this most appropriately?
          puts "Still trying to connect..."
        end
      end
      abort "Could not connect to the server!"
    end

    def with_url_available
      server_pre_cmd
      start_server
      begin
        ensure_url_available
        yield
      ensure
        server_cleanup
      end
    end
  end

  # A BenchmarkEnvironment sets up the environment variables
  # and other system-level configuration for a ServerEnvironment to happen inside.
  #
  # WrkBenchRunner assumes that it will need to fork a separate subprocess to make all of this
  # happen - you can't easily set up a new Ruby/Bundler environment inside your same process
  # without serious side effects.
  #
  # Since a ServerEnvironment requires setting up a lot of configuration, a BenchEnvironment
  # subsumes it - it takes the configuration variables and runs the ServerEnvironment for you rather than having you juggle
  # it manually in between.
  #
  # The blessed method for running the benchmark is #run_wrk. See a runner script ending in the runners
  # directory for examples of how to use it.
  class BenchmarkEnvironment

    def initialize(settings = {})
      settings = BenchLib::SETTINGS_DEFAULTS.merge(settings) # Don't modify passed-in original

      illegal_keys = settings.keys - BenchLib::SETTINGS_DEFAULTS.keys
      raise "Illegal keys in settings: #{illegal_keys.inspect}!" unless illegal_keys.empty?
      @settings = settings

      settings[:timestamp] = Time.now.to_i unless settings[:timestamp]

      # Verify that wrk is installed and available
      if @settings[:wrk_binary] == "wrk"
        which_wrk = `which wrk`
        unless which_wrk && which_wrk.strip != ""
          raise "No wrk binary in path! Build or install the binary and/or specify a path!"
        end
      end

      # Perform text substitution on options
      # In some options, there's a text substitution for variables like PORT and TIMESTAMP
      [:url, :server_cmd, :server_pre_cmd, :server_kill_matcher, :server_kill_command,
        :out_file, :before_worker_cmd, :ruby_subprocess_cmd].each do |opt|
        next if @settings[opt].nil?
        @settings[opt] = @settings[opt].gsub "PORT", @settings[:port].to_s # Dup string on first gsub
        @settings[opt].gsub! "TIMESTAMP", @settings[:timestamp].to_s
        @settings[opt].gsub! "BEFORE_WORKER", @settings[:before_worker_cmd]
        @settings[opt].gsub! "JSON_FILENAME", @settings[:json_filename]
        @settings[opt].gsub! "SUBPROCESS_SCRIPT", @settings[:wrk_subprocess]
      end
    end

    # Output files are particularly liable to have TIMESTAMP substituted in
    # their name. This is a way to retrieve that without bending over *too*
    # far backward.
    def out_file
      @settings[:out_file]
    end

    # This starts a run of wrk by packaging up settings, setting up configuration,
    # forking a wrk_subprocess child process and passing everything through.
    #
    # Results will be in @settings[:out_file] once the child process has completed
    # successfully (if it does.)
    def run_wrk
      filename = @settings[:json_filename]
      File.open(filename, "w") { |f| f.write JSON.dump(@settings) }
      begin
        exec_with_config @settings[:ruby_subprocess_cmd]
      ensure
        File.unlink(filename)
      end
    end

    def exec_with_config(cmd_line)
<<<<<<< HEAD
      child_pid = fork do
        Bundler.with_clean_env do
          env_settings = {}
          env_settings["RACK_ENV"] = @settings[:rack_env]
          env_settings["RAILS_ENV"] = @settings[:rack_env]
          if @settings[:bundle_gemfile]
            env_settings["BUNDLE_GEMFILE"] = @settings[:bundle_gemfile]
          end
          if @settings[:bundler_version]
            env_settings["BUNDLER_VERSION"] = @settings[:bundler_version]
          end
          if @settings[:extra_env]
            @settings[:extra_env].each { |k, v| env_settings[k.to_s] = v.to_s }
          end
          verbose "exec: #{cmd_line.inspect} / env: #{env_settings.inspect}"
          env_settings.each { |k, v| ENV[k] = v }
          exec cmd_line
=======
      Bundler.with_clean_env do
        env = {}
        env["RACK_ENV"] = @settings[:rack_env]
        env["RAILS_ENV"] = @settings[:rack_env]
        if @settings[:bundle_gemfile]
          env["BUNDLE_GEMFILE"] = @settings[:bundle_gemfile]
        end
        if @settings[:bundler_version]
          env["BUNDLER_VERSION"] = @settings[:bundler_version]
        end
        if @settings[:extra_env]
          @settings[:extra_env].each { |k, v| env[k.to_s] = v.to_s }
>>>>>>> a225b71b
        end
        verbose "exec: #{env.map { |k,v| "#{k}=#{v}" }.join(' ')} #{cmd_line}"
        system env, cmd_line
      end
    end

    def verbose(s)
      if @settings[:verbose]
        puts s
      end
    end

    def capture_environment
      env_vars = ENV.keys
      important_env_vars = ["LD_PRELOAD"] + env_vars.select { |name| name.downcase["ruby"] || name.downcase["gem"] || name.downcase["rsb"] }
      env_hash = {}
      important_env_vars.each { |var| env_hash["env-#{var}"] = ENV[var] }
      env_hash["wrk_path"] = `which wrk`

      # Information about the host we're running on
      {
          "version" => "wrk:2", # version of output format
          "settings" => @settings,  # command-line and environmental settings for this script
          "environment" => BenchLib.system_environment.merge(env_hash),
          "requests" => {
            "warmup" => {},
            "benchmark" => {},
            #"benchmark_min_starttime"
            #"benchmark_max_starttime"
          }
      }
    end

    def parse_wrk_into_stats(str)
      out = {}

      # The output is human-readable text, followed by the output of final_report.lua
      first, second = str.split("-- Final Report")

      if second =~ /^Latencies: \[(.*)\]$/
        out[:latencies] = $1.split(",")[0..-2].map(&:to_i) # There's a final comma that shows up as a blank
      else
        raise "Could not locate latency data!"
      end
      out[:latencies].pop if out[:latencies][-1] == 0

      if second =~ /^Per-Thread ReqsPerSec: \[(.*)\]$/
        out[:req_per_sec] = $1.split(",")[0..-2].map(&:to_i)# There's a final comma that shows up as a blank
      else
        raise "Could not locate requests/sec data!"
      end

      if second =~ /^Summary Errors: connect:([0-9]+),read:([0-9]+),write:([0-9]+),status:([0-9]+),timeout:([0-9]+)$/
        out[:errors] = {
          connect: $1.to_i,
          read: $2.to_i,
          write: $3.to_i,
          status: $4.to_i,
          timeout: $5.to_i,
        }
      else
        raise "Could not locate error data!"
      end
      out
    end

    # This is run by the child process's wrk_subprocess.rb as a top-level method
    def subprocess_main
      output = capture_environment

      server_env = ServerEnvironment.new @settings[:server_cmd],
                                         server_ruby_opts: @settings[:server_ruby_opts],
                                         server_pre_cmd: @settings[:server_pre_cmd],
                                         server_kill_substring: @settings[:server_kill_matcher],
                                         server_kill_command: @settings[:server_kill_command],
                                         self_name: "wrk_bench",
                                         url: @settings[:url],
                                         suppress_server_output: @settings[:suppress_server_output],
                                         no_check_url: @settings[:no_check_url]

      # If we know how to make sure the server isn't running, do that.
      if @settings[:server_kill_matcher]
        server_env.server_cleanup
      end

      if !@settings[:no_check_url] && server_env.url_available?
        raise "URL #{@settings[:url].inspect} should not be available before the server runs!"
      end

      server_env.with_url_available do
        wrk_script_location = File.join(__dir__, @settings[:wrk_script_location])
        wrk_close_header_opts = @settings[:wrk_close_connection] ? '--header "Connection: Close"' : ""
        wrk_command = -> mode do
          command = "#{@settings[:wrk_binary]} -t#{@settings[:wrk_concurrency]} -c#{@settings[:wrk_connections]} -d#{@settings[:"#{mode}_seconds"]}s -s#{wrk_script_location} #{wrk_close_header_opts} --latency #{@settings[:url]}"
          puts "Running command: #{command}"
          ret = system(command, out: "#{mode}_output_#{@settings[:timestamp]}.txt")
          raise "Couldn't run #{mode} iterations!" unless ret
        end

        # Warmup iterations first, if there are any
        if @settings[:warmup_seconds] > 0
          verbose "Starting warmup iterations"
          wrk_command.call(:warmup)
        else
          verbose "No warmup iterations..."
        end

        verbose "Starting real benchmark iterations"
        wrk_command.call(:benchmark)
      end

      if !@settings[:no_check_url] && server_env.url_available?
        raise "URL #{@settings[:url].inspect} should not be available after the kill command (#{@settings[:server_kill_matcher].inspect})!"
      end

      # Read wrk's output, parse into our own output array
      if @settings[:warmup_seconds] > 0
        output["requests"]["warmup"] = parse_wrk_into_stats(File.read "warmup_output_#{@settings[:timestamp]}.txt")
        File.unlink "warmup_output_#{@settings[:timestamp]}.txt"
      end
      output["requests"]["benchmark"] = parse_wrk_into_stats(File.read "benchmark_output_#{@settings[:timestamp]}.txt")

      File.unlink "benchmark_output_#{@settings[:timestamp]}.txt"

      json_text = JSON.pretty_generate(output)
      File.open(@settings[:out_file], "w") do |f|
        f.write json_text
      end

      verbose "Wrote data file successfully: #{@settings[:out_file].inspect}"
    end

  end

  module OptionsBuilder
    FRAMEWORKS = [ :rack, :rails ]
    APP_SERVERS = [ :webrick, :puma, :thin, :unicorn, :passenger ]

    def options_by_framework_and_server(framework, server, processes: 1, threads: 1)
      raise "No such framework as #{framework.inspect} (only :rails and :rack)!" unless FRAMEWORKS.include?(framework)
      raise "No such app server as #{server.inspect} (options: #{APP_SERVERS.inspect})!" unless APP_SERVERS.include?(server)

      # This is okay (only) because we've already validated that
      # framework and server are one of a short list of known items.
      method_name = "#{server}_#{framework}_options"

      send(method_name, processes: processes, threads: threads)
    end

    # This generates a temporary configuration file, using the Tmpfile API, which can
    # be used for an application server like Unicorn that may require its configuration
    # be from a file.
    def temp_config_file(contents)
      t = Tmpfile.new("RSB_config_#{Process.pid}_")
      t.to_s
    end

    def webrick_rails_options(processes: 1, threads: 1)
      if processes > 1
        raise "WEBrick doesn't support multiple processes!"
      end
      if threads > 1
        raise "WEBrick supports multiple threads, but not with Rails (see https://github.com/rails/rails/issues/10772)"
      end

      {
        # Benchmarking options
        out_file: File.expand_path(File.join(__dir__, "data", "rsb_rails_TIMESTAMP.json")),

        # Server environment options
        server_cmd: "bundle exec rails server -p PORT",
        server_pre_cmd: "bundle exec rake db:migrate",
        server_kill_matcher: "rails server",
      }
    end

    def webrick_rack_options(processes: 1, threads: 1)
      if processes > 1
        raise "WEBrick doesn't support multiple processes!"
      end
      if threads > 1
        raise "WEBrick supports multiple threads, but RSB doesn't support that yet"
      end

      {
        # Benchmarking options
        out_file: File.expand_path(File.join(__dir__, "data", "rsb_rack_TIMESTAMP.json")),

        # Server environment options
        server_cmd: "bundle exec rackup -p PORT",
        server_kill_matcher: "rackup",
      }
    end

    def unicorn_rails_options(processes: 1, threads: 1)
      if threads > 1
        raise "Unicorn doesn't support multiple threads!"
      end

      cf = temp_config_file(<<UNICORN_CONFIG)
worker_processes #{processes}
# preload_app true
UNICORN_CONFIG
      {
        # Benchmarking options
        out_file: File.expand_path(File.join(__dir__, "data", "rsb_rails_TIMESTAMP.json")),

        # Server environment options
        server_cmd: "bundle exec unicorn -p PORT --config-file #{cf}",
        server_pre_cmd: "bundle exec rake db:migrate",
        server_kill_matcher: "unicorn",

        # Extra Gemfile, specified by an environment variable (see Gemfile.common)
        extra_env: {
          "RSB_EXTRA_GEMFILES" => "Gemfile.unicorn",
        }
      }
    end

    def unicorn_rack_options(processes: 1, threads: 1)
      if threads > 1
        raise "Unicorn doesn't support multiple threads!"
      end

      cf = temp_config_file(<<UNICORN_CONFIG)
worker_processes #{processes}
# preload_app true
UNICORN_CONFIG
      {
        # Benchmarking options
        out_file: File.expand_path(File.join(__dir__, "data", "rsb_rack_TIMESTAMP.json")),

        # Server environment options
        server_cmd: "bundle exec unicorn -p PORT --config-file #{cf}",
        server_kill_matcher: "rackup",

        # Extra Gemfile, specified by an environment variable (see Gemfile.common)
        extra_env: {
          "RSB_EXTRA_GEMFILES" => "Gemfile.unicorn",
        }
      }
    end

    def thin_rails_options(processes: 1, threads: 1)
      if processes > 1
        raise "Thin doesn't support multiple processes!"
      end
      concurrency_options = threads > 1 ? "--threaded --thread-pool-size #{threads}" : ""

      {
        # Benchmarking options
        out_file: File.expand_path(File.join(__dir__, "data", "rsb_rails_TIMESTAMP.json")),

        # Server environment options
        server_cmd: "bundle exec thin -p PORT --tag rsb-thin-#{Process.pid} #{concurrency_options}",
        server_pre_cmd: "bundle exec rake db:migrate",
        server_kill_matcher: "rsb-thin-#{Process.pid}",

        # Extra Gemfile, specified by an environment variable (see Gemfile.common)
        extra_env: {
          "RSB_EXTRA_GEMFILES" => "Gemfile.thin",
        }
      }
    end

    def thin_rack_options(processes: 1, threads: 1)
      if processes > 1
        raise "Thin doesn't support multiple threads!"
      end
      concurrency_options = threads > 1 ? "--threaded --thread-pool-size #{threads}" : ""

      {
        # Benchmarking options
        out_file: File.expand_path(File.join(__dir__, "data", "rsb_rack_TIMESTAMP.json")),

        # Server environment options
        server_cmd: "bundle exec thin -p PORT --tag rsb-thin-#{Process.pid} #{concurrency_options}",
        server_kill_matcher: "rsb-thin-#{Process.pid}",

        # Extra Gemfile, specified by an environment variable (see Gemfile.common)
        extra_env: {
          "RSB_EXTRA_GEMFILES" => "Gemfile.thin",
        }
      }
    end

    def puma_rails_options(processes: 1, threads: 1)
      worker_opts = processes > 1 ? "-w #{processes}" : ""

      if processes > 1 && RUBY_PLATFORM == "java"
        raise "Puma's worker mode isn't supported in JRuby, which can't fork processes!"
      end

      {
        # Benchmarking options
        out_file: File.expand_path(File.join(__dir__, "data", "rsb_rails_TIMESTAMP.json")),

        # Server environment options
        server_cmd: "bundle exec puma -p PORT -t #{threads}:#{threads} #{worker_opts} --tag puma_rsb_rails_#{Process.pid}",
        server_pre_cmd: "bundle exec rake db:migrate",
        server_kill_matcher: "puma_rsb_rails_#{Process.pid}",

        # Extra Gemfile, specified by an environment variable (see Gemfile.common)
        extra_env: {
          "RSB_EXTRA_GEMFILES" => "Gemfile.puma",
        }
      }
    end

    def puma_rack_options(processes: 1, threads: 1)
      worker_opts = processes > 1 ? "-w #{processes}" : ""

      if processes > 1 && RUBY_PLATFORM == "java"
        raise "Puma's worker mode isn't supported in JRuby, which can't fork processes!"
      end

      {
        # Benchmarking options
        out_file: File.expand_path(File.join(__dir__, "data", "rsb_rack_TIMESTAMP.json")),

        # Server environment options
        server_cmd: "bundle exec puma -p PORT -t #{threads}:#{threads} #{worker_opts} --tag puma_rsb_rack_#{Process.pid}",
        server_kill_matcher: "puma_rsb_rack_#{Process.pid}",

        # Extra Gemfile, specified by an environment variable (see Gemfile.common)
        extra_env: {
          "RSB_EXTRA_GEMFILES" => "Gemfile.puma",
        }
      }
    end

    def passenger_rails_options(processes: 1, threads: 1)
      if threads > 1
        raise "Free (non-Enterprise) Passenger doesn't support multiple threads per process!"
      end

      {
        # Benchmarking options
        out_file: File.expand_path(File.join(__dir__, "data", "rsb_rails_TIMESTAMP.json")),

        # Server environment options
        server_cmd: "bundle exec passenger start -p PORT --log-level 2 --max-pool-size #{processes} --min-instances #{processes} --engine=builtin --passenger-pre-start",
        server_pre_cmd: "bundle exec rake db:migrate",
        server_kill_command: "bundle exec passenger stop -p PORT",

        # Extra Gemfile, specified by an environment variable (see Gemfile.common)
        extra_env: {
          "RSB_EXTRA_GEMFILES" => "Gemfile.passenger",
        }
      }
    end

    def passenger_rack_options(processes: 1, threads: 1)
      if threads > 1
        raise "Free (non-Enterprise) Passenger doesn't support multiple threads per process!"
      end

      {
        # Benchmarking options
        out_file: File.expand_path(File.join(__dir__, "data", "rsb_rack_TIMESTAMP.json")),

        # Server environment options
        server_cmd: "bundle exec passenger start -p PORT --log-level 2 --max-pool-size #{processes} --min-instances #{processes} --engine=builtin --passenger-pre-start",
        server_kill_command: "bundle exec passenger stop -p PORT",

        # Extra Gemfile, specified by an environment variable (see Gemfile.common)
        extra_env: {
          "RSB_EXTRA_GEMFILES" => "Gemfile.passenger",
        }
      }
    end
  end

  def check_legal_keys_in_hash(legal_keys, hash, err_msg)
    illegal_keys = hash.keys - legal_keys
    unless illegal_keys.empty?
      raise "#{err_msg} - Unknown items: #{illegal_keys.inspect}!"
    end
  end

  def check_legal_strings_in_array(legal_strings, array, err_msg)
    illegal_strings = array - legal_strings
    unless illegal_strings.empty?
      raise "#{err_msg} - Unknown items: #{illegal_strings.inspect}!"
    end
  end

  # This takes N arrays and returns every combination of
  # one element from each array.
  def combination_set(arrays)
    return [] if arrays.empty?

    # An array of N alternatives, but only one set, e.g. [[ "a", "b" ]]
    return arrays[0].map { |item| [item] } if arrays.size == 1

    outer = arrays[0]
    smaller = combination_set arrays[1..-1]

    #smaller.flat_map { |rest| outer.map { |item| [item, *rest] } }

    outer.flat_map { |item| smaller.map { |rest| [ item ] + rest } }
  end

  module GemfileGenerator
    # This list is a bit optimistic
    RUBY_TYPES = [ :cruby, :jruby, :truffleruby ]

    def parse_cruby_version(cruby_version)
      raise "No support for CRuby major versions other than 2!" if cruby_version[0..1] != "2."

      if cruby_version =~ /^(\d)\.(\d)\.(\d+)\-?(p[\d]+)?(pre(.*))$/
        major = $1
        minor = $1.to_i
        micro = $2.to_i
        patch = $3
        pre = $5
      else
        raise "Unexpected Ruby version format: #{cruby_version.inspect}"
      end

      raise "No support for Ruby versions outside 2.0 through 2.7!" unless [0..7].include?(minor)
      [ major, minor, micro, patch, pre ]
    end

    def cruby_rails_gemfile_contents(ruby_version, extras: [])
      major, minor, micro, _ = parse_cruby_version(ruby_version)
      extra_gems = ""
      extra_gems += 'gem "psych", "= 2.2.4"' + "\n" if minor == 0
      extras.each do |row|
        g, ver, constraint = *row
        constraint ||= "= #{ver}" # No constraint? Require it exactly.
        extra_gems += "gem \"#{g}\", \"#{constraint}\"\n"
      end

      return <<GEMFILE
ruby "#{major}.#{minor}.#{micro}"
#{extra_gems}

eval_gemfile "Gemfile.common"
GEMFILE
    end

    alias cruby_rack_gemfile_contents cruby_rails_gemfile_contents

    def jruby_rails_gemfile_contents(ruby_version)
      raise "Currently, there is only JRuby 9.2.X.Y support!" unless ruby_version[0..3] == "9.2."

      return <<GEMFILE
ruby "2.5.0"

eval_gemfile "Gemfile.common"
GEMFILE
    end

    alias jruby_rack_gemfile_contents jruby_rails_gemfile_contents

    def truffleruby_rails_gemfile_contents(ruby_version)
      raise "No TruffleRuby support (yet)"
    end

    def cruby_rails_gemfile_lock_contents(ruby_version, extra_gems: [])
      major, minor, micro, patch, _ = parse_cruby_version ruby_version

      extra_deps  = ""
      extra_specs = ""
      if minor == 0
        extra_deps  += "    psych (2.2.4)\n"
        extra_specs += "  psych (= 2.2.4)\n"
      end
      extra_gems.each do |row|
        g, ver, constraint = *row
        constraint ||= "= #{ver}"  # No constraint? List it as exact version
        extra_specs += "    #{g} (#{ver})"
        extra_deps += "  #{g} (#{constraint})\n"
      end

      return <<GEMFILE_LOCK
GEM
  remote: https://rubygems.org/
  specs:
    actionmailer (4.2.11)
      actionpack (= 4.2.11)
      actionview (= 4.2.11)
      activejob (= 4.2.11)
      mail (~> 2.5, >= 2.5.4)
      rails-dom-testing (~> 1.0, >= 1.0.5)
    actionpack (4.2.11)
      actionview (= 4.2.11)
      activesupport (= 4.2.11)
      rack (~> 1.6)
      rack-test (~> 0.6.2)
      rails-dom-testing (~> 1.0, >= 1.0.5)
      rails-html-sanitizer (~> 1.0, >= 1.0.2)
    actionview (4.2.11)
      activesupport (= 4.2.11)
      builder (~> 3.1)
      erubis (~> 2.7.0)
      rails-dom-testing (~> 1.0, >= 1.0.5)
      rails-html-sanitizer (~> 1.0, >= 1.0.3)
    activejob (4.2.11)
      activesupport (= 4.2.11)
      globalid (>= 0.3.0)
    activemodel (4.2.11)
      activesupport (= 4.2.11)
      builder (~> 3.1)
    activerecord (4.2.11)
      activemodel (= 4.2.11)
      activesupport (= 4.2.11)
      arel (~> 6.0)
    activesupport (4.2.11)
      i18n (~> 0.7)
      minitest (~> 5.1)
      thread_safe (~> 0.3, >= 0.3.4)
      tzinfo (~> 1.1)
    arel (6.0.4)
    binding_of_caller (0.8.0)
      debug_inspector (>= 0.0.1)
    builder (3.2.3)
    byebug (9.0.6)
    coffee-rails (4.1.1)
      coffee-script (>= 2.2.0)
      railties (>= 4.0.0, < 5.1.x)
    coffee-script (2.4.1)
      coffee-script-source
      execjs
    coffee-script-source (1.12.2)
    concurrent-ruby (1.1.3)
    crass (1.0.4)
    debug_inspector (0.0.3)
    erubis (2.7.0)
    execjs (2.7.0)
    ffi (1.9.25)
    globalid (0.4.1)
      activesupport (>= 4.2.0)
    i18n (0.9.5)
      concurrent-ruby (~> 1.0)
    jbuilder (2.8.0)
      activesupport (>= 4.2.0)
      multi_json (>= 1.2)
    jquery-rails (4.3.3)
      rails-dom-testing (>= 1, < 3)
      railties (>= 4.2.0)
      thor (>= 0.14, < 2.0)
    json (1.8.6)
    loofah (2.2.3)
      crass (~> 1.0.2)
      nokogiri (>= 1.5.9)
    mail (2.7.1)
      mini_mime (>= 0.1.1)
    mini_mime (1.0.1)
    mini_portile2 (2.1.0)
    minitest (5.11.3)
    multi_json (1.13.1)
    nokogiri (1.6.8.1)
      mini_portile2 (~> 2.1.0)
    rack (1.6.11)
    rack-test (0.6.3)
      rack (>= 1.0)
    rails (4.2.11)
      actionmailer (= 4.2.11)
      actionpack (= 4.2.11)
      actionview (= 4.2.11)
      activejob (= 4.2.11)
      activemodel (= 4.2.11)
      activerecord (= 4.2.11)
      activesupport (= 4.2.11)
      bundler (>= 1.3.0, < 2.0)
      railties (= 4.2.11)
      sprockets-rails
    rails-deprecated_sanitizer (1.0.3)
      activesupport (>= 4.2.0.alpha)
    rails-dom-testing (1.0.9)
      activesupport (>= 4.2.0, < 5.0)
      nokogiri (~> 1.6)
      rails-deprecated_sanitizer (>= 1.0.1)
    rails-html-sanitizer (1.0.4)
      loofah (~> 2.2, >= 2.2.2)
    railties (4.2.11)
      actionpack (= 4.2.11)
      activesupport (= 4.2.11)
      rake (>= 0.8.7)
      thor (>= 0.18.1, < 2.0)
    rake (12.3.1)
    rb-fsevent (0.10.3)
    rb-inotify (0.9.10)
      ffi (>= 0.5.0, < 2)
    rdoc (4.3.0)
    sass (3.7.2)
      sass-listen (~> 4.0.0)
    sass-listen (4.0.0)
      rb-fsevent (~> 0.9, >= 0.9.4)
      rb-inotify (~> 0.9, >= 0.9.7)
    sass-rails (5.0.7)
      railties (>= 4.0.0, < 6)
      sass (~> 3.1)
      sprockets (>= 2.8, < 4.0)
      sprockets-rails (>= 2.0, < 4.0)
      tilt (>= 1.1, < 3)
    sdoc (0.4.2)
      json (~> 1.7, >= 1.7.7)
      rdoc (~> 4.0)
    spring (2.0.2)
      activesupport (>= 4.2)
    sprockets (3.7.2)
      concurrent-ruby (~> 1.0)
      rack (> 1, < 3)
    sprockets-rails (3.2.1)
      actionpack (>= 4.0)
      activesupport (>= 4.0)
      sprockets (>= 3.0.0)
    sqlite3 (1.3.13)
    thor (0.20.3)
    thread_safe (0.3.6)
    tilt (2.0.9)
    turbolinks (2.5.4)
      coffee-rails
    tzinfo (1.2.5)
      thread_safe (~> 0.1)
    uglifier (4.1.20)
      execjs (>= 0.3.0, < 3)
    web-console (2.3.0)
      activemodel (>= 4.0)
      binding_of_caller (>= 0.7.2)
      railties (>= 4.0)
      sprockets-rails (>= 2.0, < 4.0)
#{extra_specs}

PLATFORMS
  ruby

DEPENDENCIES
  byebug
  coffee-rails (~> 4.1.0)
  jbuilder (~> 2.0)
  jquery-rails
  psych (= 2.2.4)
  rails (= 4.2.11)
  sass-rails (~> 5.0)
  sdoc (~> 0.4.0)
  spring
  sqlite3
  turbolinks (= 2.5.4)
  uglifier (>= 1.3.0)
  web-console (~> 2.0)

RUBY VERSION
   ruby #{major}.#{minor}.#{micro}#{patch}

BUNDLED WITH
   1.17.3
GEMFILE_LOCK
    end

    def cruby_rack_gemfile_lock_contents(ruby_version)
      major, minor, micro, _ = parse_cruby_version ruby_version

      extra_deps = ""
      extra_specs = ""
      if minor == 0
        extra_deps  += "    psych (2.2.4)\n"
        extra_specs += "  psych (= 2.2.4)\n"
      end

      return <<GEMFILE_LOCK
GEM
  remote: https://rubygems.org/
  specs:
#{extra_specs}    rack (1.6.11)
    rake (12.3.2)

PLATFORMS
  ruby

DEPENDENCIES
#{extra_deps}  rack
  rake

RUBY VERSION
   ruby #{major}.#{minor}.#{micro}#{patch}

BUNDLED WITH
   1.17.3
GEMFILE_LOCK
    end

  end
end<|MERGE_RESOLUTION|>--- conflicted
+++ resolved
@@ -243,25 +243,6 @@
     end
 
     def exec_with_config(cmd_line)
-<<<<<<< HEAD
-      child_pid = fork do
-        Bundler.with_clean_env do
-          env_settings = {}
-          env_settings["RACK_ENV"] = @settings[:rack_env]
-          env_settings["RAILS_ENV"] = @settings[:rack_env]
-          if @settings[:bundle_gemfile]
-            env_settings["BUNDLE_GEMFILE"] = @settings[:bundle_gemfile]
-          end
-          if @settings[:bundler_version]
-            env_settings["BUNDLER_VERSION"] = @settings[:bundler_version]
-          end
-          if @settings[:extra_env]
-            @settings[:extra_env].each { |k, v| env_settings[k.to_s] = v.to_s }
-          end
-          verbose "exec: #{cmd_line.inspect} / env: #{env_settings.inspect}"
-          env_settings.each { |k, v| ENV[k] = v }
-          exec cmd_line
-=======
       Bundler.with_clean_env do
         env = {}
         env["RACK_ENV"] = @settings[:rack_env]
@@ -274,7 +255,6 @@
         end
         if @settings[:extra_env]
           @settings[:extra_env].each { |k, v| env[k.to_s] = v.to_s }
->>>>>>> a225b71b
         end
         verbose "exec: #{env.map { |k,v| "#{k}=#{v}" }.join(' ')} #{cmd_line}"
         system env, cmd_line
